--- conflicted
+++ resolved
@@ -239,13 +239,8 @@
     def __init__(self, xylimit: float = 3., zlimit: float = 5.,
                  multiplier: float = 1.):
         self._multiplier = multiplier
-<<<<<<< HEAD
-        self._factor = 1. / _np.array((xylimit, xylimit, zlimit), dtype=_np.float)
-        self._buffer = _np.ones((2, 3,), dtype=_np.float)
-=======
         self._factor = 1. / _np.array((xylimit, xylimit, zlimit), dtype=_np.float64)
         self._buffer = _np.ones((2, 3,), dtype=_np.float64)
->>>>>>> 02b260ef
 
     def reset_xy(self, n_xy_rois: int):
         """Initialize all neccesary internal structures.
@@ -281,16 +276,8 @@
             _lgr.warning("y shift is NAN")
             y_shift = 0.0
         # TODO: do not create an array each time
-<<<<<<< HEAD
-        rv = _np.array((x_shift, y_shift, z_shift,))
-        self._buffer[0, :] = rv
-        self._buffer[0] *= self._factor
-        factor = self._buffer.min(axis=0)
-        return self._multiplier * factor * rv
-=======
         rv = _np.array((x_shift, y_shift, -z_shift,))
         self._buffer[0, :] = _np.abs(rv)
         self._buffer[0] *= self._factor
         factor = self._buffer.min(axis=0)
-        return -self._multiplier * factor * rv
->>>>>>> 02b260ef
+        return -self._multiplier * factor * rv